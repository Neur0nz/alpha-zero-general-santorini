import {
  AspectRatio,
  Box,
  Button,
  Flex,
  Grid,
  GridItem,
  Slider,
  SliderFilledTrack,
  SliderThumb,
  SliderTrack,
  Text,
  useColorModeValue,
} from '@chakra-ui/react';
import { useEffect, useMemo, useState } from 'react';
import type { BoardCell, ButtonsState } from '@hooks/useSantorini';

interface GameBoardProps {
  board: BoardCell[][];
  selectable: boolean[][];
  onCellClick: (y: number, x: number) => void;
  onCellHover: (y: number, x: number) => void;
  onCellLeave: (y: number, x: number) => void;
  buttons: ButtonsState;
  undo: () => Promise<void>;
  redo: () => Promise<void>;
}

function GameBoard({
  board,
  selectable,
  onCellClick,
  onCellHover,
  onCellLeave,
  buttons,
  undo,
  redo,
}: GameBoardProps) {
  const cellBg = useColorModeValue('gray.50', 'gray.700');
  const selectableBg = useColorModeValue('teal.100', 'teal.700');
  const setupSelectableBg = useColorModeValue('blue.100', 'blue.700');
  const labelColor = useColorModeValue('gray.600', 'whiteAlpha.700');
  const subtleLabelColor = useColorModeValue('gray.500', 'whiteAlpha.600');
  const boardFrameBg = useColorModeValue('gray.100', 'blackAlpha.500');
  const defaultBorderColor = useColorModeValue('gray.300', 'whiteAlpha.300');
  const highlightBorderColor = useColorModeValue('yellow.400', 'yellow.300');
  const actionBorderColor = useColorModeValue('gray.200', 'whiteAlpha.200');
  const panelTextColor = useColorModeValue('gray.800', 'whiteAlpha.800');
  const [boardPixels, setBoardPixels] = useState<number>(() => {
    if (typeof window === 'undefined') {
      return 600;
    }
    const stored = window.localStorage.getItem('santorini:boardSize');
    const parsed = Number(stored);
    if (Number.isFinite(parsed) && parsed >= 320 && parsed <= 960) {
      return parsed;
    }
    return 600;
  });

  useEffect(() => {
    if (typeof window === 'undefined') {
      return;
    }
    window.localStorage.setItem('santorini:boardSize', String(boardPixels));
  }, [boardPixels]);

  const boardColumns = Math.max(1, board[0]?.length ?? board.length);
  const gridTemplateColumns = `repeat(${boardColumns}, 1fr)`;

  const boardMaxWidth = useMemo(() => `min(${boardPixels}px, calc(100vw - 24px))`, [boardPixels]);

  return (
    <Flex
      direction="column"
      gap={{ base: 6, md: 7 }}
      w="100%"
      maxW="100%"
      mx="auto"
    >
      <Flex direction="column" gap={3} w="100%">
<<<<<<< HEAD
        <Flex align="center" gap={3} w="100%" px={{ base: 1, sm: 2 }}>
          <Text fontSize="sm" color={labelColor} whiteSpace="nowrap">
=======
        <Flex align="center" gap={3} w="100%" px={{ base: 0, sm: 1 }}>
          <Text fontSize="sm" color="whiteAlpha.700" whiteSpace="nowrap">
>>>>>>> 438cc235
            Board size
          </Text>
          <Slider
            aria-label="Board size"
            value={boardPixels}
            onChange={setBoardPixels}
            min={320}
            max={960}
            step={10}
            colorScheme="teal"
            flex={1}
          >
            <SliderTrack bg={defaultBorderColor}>
              <SliderFilledTrack />
            </SliderTrack>
            <SliderThumb boxSize={5} />
          </Slider>
          <Text fontSize="sm" color={subtleLabelColor} w="64px" textAlign="right">
            {Math.round(boardPixels)}px
          </Text>
        </Flex>
        <AspectRatio ratio={1} w="100%" maxW={boardMaxWidth} mx="auto">
          <Flex
            direction="column"
            w="100%"
            h="100%"
<<<<<<< HEAD
            bg={boardFrameBg}
            p={{ base: 4, sm: 5, md: 6 }}
=======
            bg="blackAlpha.500"
            p={{ base: 2, sm: 4, md: 6 }}
>>>>>>> 438cc235
            borderRadius="xl"
            boxShadow="2xl"
          >
            <Grid
              templateColumns={gridTemplateColumns}
              gap={{ base: 1, sm: 2, md: 3 }}
              w="100%"
              h="100%"
              flex={1}
            >
              {board.map((row, y) =>
                row.map((cell, x) => {
                  const isSelectable = selectable[y]?.[x];
                  const isSetupSelectable = buttons.setupMode && cell.worker === 0; // Empty cells during setup
                  const highlight = cell.highlight;
                  const canClick = isSelectable || isSetupSelectable;
                  return (
                    <GridItem key={`${y}-${x}`}>
                      <AspectRatio ratio={1} w="100%">
                        <Box
                          role="button"
                          tabIndex={0}
                          aria-label={`Cell ${y},${x}`}
                          onClick={() => onCellClick(y, x)}
                          onKeyDown={(event) => {
                            if (event.key === 'Enter' || event.key === ' ') {
                              event.preventDefault();
                              onCellClick(y, x);
                            }
                          }}
                          onMouseEnter={() => onCellHover(y, x)}
                          onMouseLeave={() => onCellLeave(y, x)}
                          cursor={canClick ? 'pointer' : 'default'}
                          borderRadius="lg"
                          borderWidth={highlight ? '3px' : '1px'}
                          borderColor={highlight ? highlightBorderColor : defaultBorderColor}
                          bg={
                            isSetupSelectable
                              ? setupSelectableBg
                              : isSelectable
                                ? selectableBg
                                : cellBg
                          }
                          display="flex"
                          alignItems="center"
                          justifyContent="center"
                          transition="all 0.2s ease"
                          position="relative"
                          _hover={{ boxShadow: canClick ? 'dark-lg' : undefined }}
                        >
                          <Box
                            pointerEvents="none"
                            display="flex"
                            alignItems="center"
                            justifyContent="center"
                            w="100%"
                            h="100%"
                            sx={{
                              '& svg': {
                                width: '88%',
                                height: '88%',
                                maxWidth: '88%',
                                maxHeight: '88%',
                              },
                            }}
                            dangerouslySetInnerHTML={{ __html: cell.svg }}
                          />
                        </Box>
                      </AspectRatio>
                    </GridItem>
                  );
                }),
              )}
            </Grid>
          </Flex>
        </AspectRatio>
      </Flex>
      <Flex
        gap={3}
        direction={{ base: 'column', sm: 'row' }}
        w="100%"
        align="stretch"
      >
        <Button
          flex="1"
          w={{ base: '100%', sm: 'auto' }}
          size="lg"
          py={{ base: 5, sm: 6 }}
          onClick={undo}
          isDisabled={!buttons.canUndo}
          colorScheme="blue"
          boxShadow="lg"
        >
          Undo
        </Button>
        <Button
          flex="1"
          w={{ base: '100%', sm: 'auto' }}
          size="lg"
          py={{ base: 5, sm: 6 }}
          onClick={redo}
          isDisabled={!buttons.canRedo}
          colorScheme="purple"
          boxShadow="lg"
        >
          Redo
        </Button>
      </Flex>
      <Box
        px={4}
        py={3}
        borderRadius="md"
        bg={buttons.setupMode ? 'blue.500' : boardFrameBg}
        borderWidth="1px"
        borderColor={buttons.setupMode ? 'blue.300' : actionBorderColor}
        textAlign={{ base: 'center', sm: 'left' }}
      >
        <Text fontSize="sm" color={panelTextColor}>
          {buttons.status}
        </Text>
        {buttons.loading && (
          <Text mt={2} fontSize="sm" color="teal.200">
            AI thinking...
          </Text>
        )}
        {buttons.setupMode && (
          <Text mt={2} fontSize="sm" color="blue.200">
            Setup Mode: Click empty cells to place workers
          </Text>
        )}
      </Box>
    </Flex>
  );
}

export default GameBoard;<|MERGE_RESOLUTION|>--- conflicted
+++ resolved
@@ -79,13 +79,8 @@
       mx="auto"
     >
       <Flex direction="column" gap={3} w="100%">
-<<<<<<< HEAD
-        <Flex align="center" gap={3} w="100%" px={{ base: 1, sm: 2 }}>
+        <Flex align="center" gap={3} w="100%" px={{ base: 0, sm: 1 }}>
           <Text fontSize="sm" color={labelColor} whiteSpace="nowrap">
-=======
-        <Flex align="center" gap={3} w="100%" px={{ base: 0, sm: 1 }}>
-          <Text fontSize="sm" color="whiteAlpha.700" whiteSpace="nowrap">
->>>>>>> 438cc235
             Board size
           </Text>
           <Slider
@@ -112,13 +107,8 @@
             direction="column"
             w="100%"
             h="100%"
-<<<<<<< HEAD
             bg={boardFrameBg}
-            p={{ base: 4, sm: 5, md: 6 }}
-=======
-            bg="blackAlpha.500"
             p={{ base: 2, sm: 4, md: 6 }}
->>>>>>> 438cc235
             borderRadius="xl"
             boxShadow="2xl"
           >
