--- conflicted
+++ resolved
@@ -4,20 +4,10 @@
 import numpy as np
 
 g, board, mcts, player = None, None, None, 0
-<<<<<<< HEAD
-history = (
-    []
-)  # Previous states (new to old, not current). Each is an array with player and board and action
-future_history = []  # States that were undone (oldest first) for redo support
-current_eval = [0.0, 0.0]  # Current evaluation values for [player0, player1]
-last_probs = None  # Last computed policy vector for current position
-
-=======
 history = [] # Previous states (new to old, not current). Each is an array with player and board and action
 future_history = [] # States that were undone (oldest first) for redo support
 current_eval = [0.0, 0.0] # Current evaluation values for [player0, player1]
 last_probs = None # Last computed policy vector for current position
->>>>>>> ccbb2228
 
 class dotdict(dict):
     def __getattr__(self, name):
@@ -25,43 +15,6 @@
 
 
 def init_game(numMCTSSims):
-<<<<<<< HEAD
-    global g, board, mcts, player, history, future_history
-
-    mcts_args = dotdict(
-        {
-            "numMCTSSims": numMCTSSims,
-            "fpu": 0.03,
-            "cpuct": 2.75,
-            "prob_fullMCTS": 1.0,
-            "forced_playouts": False,
-            "no_mem_optim": False,
-        }
-    )
-
-    g = Game()
-    board = g.getInitBoard()
-    mcts = MCTS(g, None, mcts_args)
-    player = 0
-    history = []
-    future_history = []
-    valids = g.getValidMoves(board, player)
-    end = [0, 0]
-
-    return player, end, valids
-
-
-def getNextState(action):
-    global g, board, mcts, player, history, future_history
-    future_history = []
-    history.insert(0, [player, np.copy(board), action])
-    board, player = g.getNextState(board, player, action)
-    end = g.getGameEnded(board, player)
-    valids = g.getValidMoves(board, player)
-
-    return player, end, valids
-
-=======
         global g, board, mcts, player, history, future_history
 
         mcts_args = dotdict({
@@ -93,7 +46,6 @@
         valids = g.getValidMoves(board, player)
 
         return player, end, valids
->>>>>>> ccbb2228
 
 def changeDifficulty(numMCTSSims):
     global g, board, mcts, player, history
@@ -102,18 +54,10 @@
 
 
 def begin_setup():
-<<<<<<< HEAD
-    """Clear move history so edits become the new start state."""
-    global history, future_history
-    history = []
-    future_history = []
-
-=======
 	"""Clear move history so edits become the new start state."""
 	global history, future_history
 	history = []
 	future_history = []
->>>>>>> ccbb2228
 
 def end_setup():
 	"""Finalize setup after edits and return new state."""
@@ -339,29 +283,6 @@
 
 
 def revert_to_previous_move(player_asking_revert):
-<<<<<<< HEAD
-    global g, board, mcts, player, history, future_history
-
-    removed_states = []
-
-    if len(history) > 0:
-        if player_asking_revert is None:
-            removed_states = history[:1]
-        else:
-            # Revert to the previous 0 before a 1, or first 0 from game
-            for index, state in enumerate(history):
-                if (state[0] == player_asking_revert) and (
-                    index + 1 == len(history)
-                    or history[index + 1][0] != player_asking_revert
-                ):
-                    removed_states = history[: index + 1]
-                    break
-            if removed_states:
-                print(f"index={len(removed_states)-1} / {len(history)}")
-
-    return _finalize_revert(removed_states)
-
-=======
         global g, board, mcts, player, history, future_history
 
         removed_states = []
@@ -399,7 +320,6 @@
 
                 # Store removed states for redo support, oldest first
                 future_history = removed_states[::-1] + future_history
->>>>>>> ccbb2228
 
 def jump_to_move_index(move_index):
     """Jump to a specific move index in the history (0-based)"""
@@ -432,40 +352,6 @@
     if len(future_history) == 0:
         end = g.getGameEnded(board, player)
         valids = g.getValidMoves(board, player)
-<<<<<<< HEAD
-        return player, end, valids, None, 0
-
-    next_state = future_history.pop(0)
-    state_player = int(next_state[0])
-    state_board = np.copy(next_state[1])
-    action = int(next_state[2])
-
-    # Restore to the state before the move
-    player = state_player
-    board = state_board
-
-    # Record this state in the history again before applying the move
-    history.insert(0, [player, np.copy(board), action])
-
-    board, player = g.getNextState(board, player, action)
-    end = g.getGameEnded(board, player)
-    valids = g.getValidMoves(board, player)
-
-    return player, end, valids, action, len(future_history)
-
-
-def get_redo_actions():
-    """Return the list of actions currently available for redo (oldest first)."""
-    global future_history
-    return [int(state[2]) for state in future_history]
-
-
-def get_redo_count():
-    """Get the number of available redo actions."""
-    global future_history
-    return len(future_history)
-
-=======
         return player, end, valids
 
 def jump_to_move_index(move_index):
@@ -527,7 +413,6 @@
         """Get the number of available redo actions."""
         global future_history
         return len(future_history)
->>>>>>> ccbb2228
 
 def get_last_action():
     global g, board, mcts, player, history
